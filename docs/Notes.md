--- conflicted
+++ resolved
@@ -82,46 +82,3 @@
  
 
 
-<<<<<<< HEAD
-- Web Search Improvements for better answers 
-
-
-Deploying
-1 BUILD IMAGE
-
-Build docker build --no-cache -t syntextaiapp .
-
-RUN docker run --rm -p 3000:3000 --env-file .env --memory 2g syntextaiapp
-
-TAG docker tag syntextaiapp:latest osasdeeon/syntextai:latest
-
-PUSH docker push osasdeeon/syntextai:latest
-
-APP PLATFORM CONNECTS TO DOCKER HUB AND DEPLOYS PUSHED IMAGE
-
-2 DEPLOY DROPLET 
-
-3 Copy env file and deploy scripts
-
-copy .env.prod, docker-compose-prod.yml and deploy.sh files
-
-scp deploy.sh docker-compose-prod.yml root@147.182.150.68:/root/ 
-scp /Users/osas/Documents/dev/docsynth/deploy.sh root@146.190.246.13:/root/
-scp  /Users/osas/Documents/dev/app/deploy.sh  /Users/osas/Documents/dev/app/.env root@178.128.236.126:/home/root/
-
-4 Deploy script
-on server chmod +x deploy.sh
- ./deploy.sh
-
-rename files
-
-Troubleshooting scp may fail cos of key gen 
-Open the file: nano ~/.ssh/known_hosts 
-Go to a specific line: Ctrl + _ (underscore), 
-enter the line number, 
-press Enter 
-Delete the line: Ctrl + K
-Save and exit: Ctrl + X, Y, Enter
-
-=======
->>>>>>> 7886f935
