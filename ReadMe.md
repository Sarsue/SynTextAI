<<<<<<< HEAD
AI-Powered Search Engine for Your Knowledge
SynText AI delivers real-time, accurate answers from your documents and the web—complete with citations.

Search across PDFs, research papers, and web sources effortlessly, with multilingual support and expanding compatibility.
=======
AI-Powered Search Engine for Your Knowledge SynText AI delivers real-time, accurate answers from your documents and the web—complete with citations.

Search across PDFs, research papers, and web sources effortlessly, with multilingual support and expanding capability.
>>>>>>> 7886f935
<|MERGE_RESOLUTION|>--- conflicted
+++ resolved
@@ -1,10 +1,3 @@
-<<<<<<< HEAD
-AI-Powered Search Engine for Your Knowledge
-SynText AI delivers real-time, accurate answers from your documents and the web—complete with citations.
-
-Search across PDFs, research papers, and web sources effortlessly, with multilingual support and expanding compatibility.
-=======
 AI-Powered Search Engine for Your Knowledge SynText AI delivers real-time, accurate answers from your documents and the web—complete with citations.
 
-Search across PDFs, research papers, and web sources effortlessly, with multilingual support and expanding capability.
->>>>>>> 7886f935
+Search across PDFs, research papers, and web sources effortlessly, with multilingual support and expanding capability.